# Built-in modules #
import re, tarfile, os, sys

# Internal modules #
from bbcflib.common import unique_filename_in, set_file_descr
from bbcflib.btrack import FeatureStream, track, convert
from bbcflib.bFlatMajor.common import select, concat_fields
from bbcflib.bFlatMajor import stream as gm_stream

# Other modules #
from bein import program

_translate = {"TTT": "F", "TTC": "F", "TTA": "L", "TTG": "L/START",
              "CTT": "L", "CTC": "L", "CTA": "L", "CTG": "L",
              "ATT": "I", "ATC": "I", "ATA": "I", "ATG": "M & START",
              "GTT": "V", "GTA": "V", "GTC": "V", "GTG": "V/START",
              "TCT": "S", "TCC": "S", "TCA": "S", "TCG": "S",
              "CCT": "P", "CCC": "P", "CCA": "P", "CCG": "P",
              "ACT": "T", "ACC": "T", "ACA": "T", "ACG": "T",
              "GCT": "A", "GCC": "A", "GCA": "A", "GCG": "A",
              "TAT": "Y", "TAC": "Y", "TAA": "STOP", "TAG": "STOP",
              "CAT": "H", "CAC": "H", "CAA": "Q", "CAG": "Q",
              "AAT": "N", "AAC": "N", "AAA": "K", "AAG": "K",
              "GAT": "D", "GAC": "D", "GAA": "E", "GAG": "E",
              "TGT": "C", "TGC": "C", "TGA": "STOP", "TGG": "W",
              "CGT": "R", "CGC": "R", "CGA": "R", "CGG": "R",
              "AGT": "S", "AGC": "S", "AGA": "R", "AGG": "R",
              "GGT": "G", "GGC": "G", "GGA": "G", "GGG": "G" }

def untar_genome_fasta(assembly, path_to_ref=None, convert=True):
    """Untar and concatenate reference sequence fasta files.
    Returns a dictionary {chr_name: file_name}

    :param assembly: the GenRep.Assembly instance of the species of interest.
    :param convert: (bool) True if chromosome names need conversion from id to chromosome name.
    """
    if convert:
        # Create a dict of the form {'2704_NC_001144.4': chrXII}
        chrlist = dict((str(k[0])+"_"+str(k[1])+"."+str(k[2]),v['name'])
                       for k,v in assembly.chromosomes.iteritems())
    else:
        chrlist = {}
    archive = tarfile.open(path_to_ref)
    genomeRef = {}
    for f in archive.getmembers():
        if f.isdir(): continue
        inf = archive.extractfile(f)
        header = inf.readline()
        headpatt = re.search(r'>(\S+)\s',header)
        if headpatt: chrom = headpatt.groups()[0]
        else: continue
        if convert and chrom in chrlist:
            header = re.sub(chrom,chrlist[chrom],header)
            chrom = chrlist[chrom]
        genomeRef[chrom] = unique_filename_in()
        with open(genomeRef[chrom],"wb") as outf:
            outf.write(header)
            [outf.write(l) for l in inf]
        inf.close()
    archive.close()
    return genomeRef

@program
def sam_pileup(assembly,bamfile,refGenome,via='lsf',minSNP=10,minCoverage=80):
    """Binds 'samtools pileup'.

    :param assembly: Genrep.Assembly object.
    :param bamfile: path to the BAM file.
    :param refGenome: path to the reference genome fasta file.
    """
    if str(assembly.name) in ['MLeprae_TN','MSmeg_MC2_155','MTb_H37Rv','NA1000','TB40-BAC4']:
        ploidy=1
        minSNP=5 #10
        minCoverage=80
    else:
        ploidy=2
        minSNP=10 #20
        minCoverage=40
    return {"arguments": ["samtools","pileup","-B","-cvsf",refGenome,"-N",str(ploidy),bamfile],
            "return_value": [minCoverage,minSNP]}

def write_pileupFile(dictPileup,sample_names,allSNPpos,chrom,minCoverage=80,minSNP=10):
    """For a given chromosome, returns a summary file containing all SNPs identified
    in at least one of the samples.
    Each row contains: chromosome id, SNP position, reference base, SNP base (with proportions)

    :param dictPileup: (dict) dictionary of the form {filename: (bein.Future, sample_name)}.
    :param sample_names: (list of str) list of sample names.
    :param allSNPpos: dict fo the type {3021: 'A'} as returned by posAllUniqSNP(...)[0].
    :param chrom: (str) chromosome name.
    :param minCoverage: (int) the minimal percentage of reads supporting a SNP to reject a sequencing error.
    :param minSNP: (int) the minimal coverage of the SNP position to accept the SNP.
    """
    # Note: sample_names is redundant with dictPileup, can find a way to get rid of it
    formattedPileupFilename = unique_filename_in()
    allSamples = {}
    iupac = {'M':['A','a','C','c'],'Y':['T','t','C','c'],'R':['A','a','G','g'],
             'S':['G','g','C','c'],'W':['A','a','T','t'],'K':['T','t','G','g']}

    for pileup_filename,pair in dictPileup.iteritems():
        allpos = sorted(allSNPpos.keys(),reverse=True) # list of positions [int] with an SNP across all groups
        sname = pair[1]
        with open(pileup_filename) as sample:
            pos = -1
            allSamples[sname] = {}
            for line in sample:
                info = line.split("\t")
                ref = info[2].upper() # reference base
                cons = info[3].upper() # consensus base
                if cons == 'N': continue
                nreads = info[7]; # coverage at this position
                # info = ['chrV', '91668', 'G', 'R', '4', '4', '60', '4', 'a,.^~.', 'LLLL', '~~~~\n']
                # info = [chr, pos, ref, consensus, cons_qual, snp_qual, max_map_qual, nreads, 'a,.^~.', 'LLLL', '~~~~\n']
                #          0    1    2       3          4         5           6           7       8         9       10
                while int(info[1]) > pos and len(allpos) > 0: # write '0' for all pos until the one on this line of the sample
                    pos = allpos.pop()
                    allSamples[sname][pos] = "0"
                if not(int(info[1]) == pos): continue
                # SNP found in allpos, treat
                if int(nreads) == 0:
                    allSamples[sname][pos] = "0"
                elif int(nreads) < minSNP:
                    star = "* " # add a star *A if the snp is supported by less than minSNP reads
                else:
                    star = ""
                if re.search(r'[ACGT]',cons): # if bases are encoded normally (~100% replacement?)
                    star += cons
                    allSamples[sname][pos] = star
                else:
                    snp = info[8].count(iupac[cons][0]) + info[8].count(iupac[cons][1]) # nreads with one variant
                    snp2 = info[8].count(iupac[cons][2]) + info[8].count(iupac[cons][3]) # nreads with the other
                    # If the number of useful reads > minCoverage % of total reads
                    if (snp+snp2)*100 > minCoverage*int(nreads):
                        cov = 100 / float(nreads)
                        if ref == iupac[cons][0]:   # if ref base == first variant
                            allSamples[sname][pos] = star+"%s (%.4g%%)" % (iupac[cons][2], snp2*cov)
                        elif ref == iupac[cons][2]: # if ref base == second variant
                            allSamples[sname][pos] = star+"%s (%.4g%%)" % (iupac[cons][0], snp*cov)
                        else:                       # if third allele
                            allSamples[sname][pos] = star+"%s (%.4g%%),%s (%.4g%%)" \
                                    % (iupac[cons][0], snp*cov, iupac[cons][2], snp2*cov)
            while allpos:  # write '0' for all pos after the last one of this sample
                pos = allpos.pop()
                allSamples[sname][pos] = "0"

    #firstSample = allSamples.itervalues().next()
    allpos = sorted(allSNPpos.keys(),reverse=False) # list of positions [int] with an SNP across all groups
    with open(formattedPileupFilename,'wb') as outfile:
        for pos in allpos:
            nbNoSnp = 0 # Check if at least one sample had the SNP (??)
            for sname in sample_names:
                nbNoSnp += allSamples[sname][pos].count("0")
            if nbNoSnp != len(allSamples):
                refbase = allSNPpos[pos]
                outfile.write("\t".join([chrom,str(pos),refbase] + [allSamples[s][pos] for s in sample_names])+"\n")
                # Write: chr    pos    ref_base    sample1 ... sampleN
                # sampleX is one of '0', 'A', 'T (28%)', 'T (28%),G (13%)', with or without star

    return formattedPileupFilename

def annotate_snps(filedict, sample_names, assembly, genomeRef=None ):
    """Annotates SNPs described in `filedict` (a dictionary of the form {chromosome: filename}
    where `filename` is an output of parse_pileupFile).
    Adds columns 'gene', 'location_type' and 'distance' to the output of parse_pileupFile.
    Returns two files: the first contains all SNPs annotated with their position respective to genes in
    the specified assembly, and the second contains only SNPs found within CDS regions.

    :param filedict: {chr: formattedPileupFilename}
    :param sample_names: list of sample names
    :param assembly: genrep.Assembly object
    :param genomeRef: dict of the form {'chr1': filename}, where filename is the name of a fasta file
        containing the reference sequence for the chromosome.
    """
    def _process_annot(stream, fname):
        """Write (append) features from the *stream* in a file *fname*."""
        with open(fname,'a') as fout:
            for snp in stream:
                fout.write("\t".join([str(x) for x in (snp[2],snp[1])+snp[3:]])+"\n")
                # chrV  1606    T   43.48% C / 56.52% T YEL077W-A|YEL077W-A_YEL077C|YEL077C 3UTR_Included   494_-2491
                if "Included" in snp[-2].split("_"):
                    yield (snp[2],int(snp[0]),int(snp[1]))+snp[3:-3]
                    # ('chrV', 1606, 1607, 'T', 'C (43%)')

    def _revcomp(seq):
        cmpl = dict((('A','T'),('C','G'),('T','A'),('G','C'),
                     ('a','t'),('c','g'),('t','a'),('g','c'),
                     ('M','K'),('K','M'),('Y','R'),('R','Y'),('S','S'),('W','W'),
                     ('m','k'),('k','m'),('y','r'),('r','y'),('s','s'),('w','w'),
                     ('B','V'),('D','H'),('H','D'),('V','B'),
                     ('b','v'),('d','h'),('h','d'),('v','b'),
                     ('N','N'),('n','n')))
        return "".join(reversed([cmpl.get(x,x) for x in seq]))

    def _write_buffer(_buffer, outex):
        new_codon = None
        for chr,pos,refbase,variants,cds,strand,ref_codon,shift in _buffer:
            varbase = [r.strip('* ') for r in variants]
            variants = []
            if new_codon is None: new_codon = [[ref_codon] for _ in range(len(varbase))]
            for variant in varbase:
                if variant == '0':
                    variants.append([refbase])
                else: # 'C (43%),G (12%)' : heterozygous double snp
                    variants.append([v[0] for v in variant.split(',')])
            for k,v in enumerate(variants):
                cnumb = len(new_codon[k])
                newc = new_codon[k]*len(v)
                for i,vari in enumerate(v):
                    for j in range(cnumb):
                        if strand < 0:
                            newc[i*cnumb+j] = newc[i*cnumb+j][:2-shift]+vari +newc[i*cnumb+j][3-shift:]
                            assert ref_codon[2-shift] == refbase, "bug with shift within codon"
                        else:
                            newc[i*cnumb+j] = newc[i*cnumb+j][:shift]  +vari +newc[i*cnumb+j][shift+1:]
                            assert ref_codon[shift] == refbase, "bug with shift within codon"
                new_codon[k] = newc
        if new_codon is None: return
        if strand < 0:
            ref_codon = _revcomp(ref_codon)
            new_codon = [[_revcomp(s) for s in c] for c in new_codon]
<<<<<<< HEAD
        for chr,pos,refbase,variants,cds,strand,ref_codon,shift in buffer:
=======
        for chr,pos,refbase,variants,cds,strand,refcodon,shift in _buffer:
>>>>>>> ba435212
            result = [chr, pos+1, refbase] + list(variants) + [cds, strand] \
                     + [_translate[ref_codon]] \
                     + [','.join([_translate[s] for s in c]) for c in new_codon]
            outex.write("\t".join([str(r) for r in result])+"\n")

    if genomeRef is None: genomeRef = {}
    output = unique_filename_in()
    outall = output+"_all_snps.txt"
    outexons = output+"_exon_snps.txt"
    outex = open(outexons,"w")
    with open(outall,"w") as fout:
        fout.write("\t".join(['chromosome','position','reference'] + sample_names
                             + ['gene','location_type','distance']) + "\n")
    outex.write("\t".join(['chromosome','position','reference'] + sample_names + ['exon','strand','ref_aa'] \
                          + ['new_aa_'+s for s in sample_names])+"\n")

    for chrom, filename in filedict.iteritems():
        # For each chromosome, read the result of parse_pileupFile and make a track
        snp_file = track( filename, format='text', fields=['chr','end','name']+sample_names, 
                          chrmeta=assembly.chrmeta )
        # Add a 'start' using end-1 and make an iterator from the track
        snp_read = FeatureStream( ((y[0],y[1]-1)+y[1:] for y in snp_file.read(chrom)),
                                  fields=['chr','start','end','name']+sample_names )
        annotation = assembly.gene_track(chrom)
        annotated_stream = gm_stream.getNearestFeature(snp_read, annotation,
                                                       thresholdPromot=3000, thresholdInter=3000, thresholdUTR=10)
        # Write a line in outall at each iteration; yield if the snp is Included in a gene only.
        inclstream = concat_fields(FeatureStream(_process_annot(annotated_stream, outall), fields=snp_read.fields),
                                   infields=['name']+sample_names, as_tuple=True)
        annotstream = concat_fields(assembly.annot_track('CDS',chrom),
                                    infields=['name','strand','frame'], as_tuple=True)
        annotstream = FeatureStream((x[:3]+(x[1:3]+x[3],) for x in annotstream),fields=annotstream.fields)
        _buffer = {1:[], -1:[]}
        last_start = {1:-1, -1:-1}
        for x in gm_stream.combine([inclstream, annotstream], gm_stream.intersection):
            # x = (1606,1607,'chrV', ('T','C (43%), 1612,1724,'YEL077C|YEL077C',-1,0, 1712,1723,'YEL077W-A|YEL077W-A',1,0))
            nsamples = len(sample_names)
            pos = x[0]; chr = x[2]; rest = x[3]
            refbase = rest[0]
            annot = [rest[5*i+nsamples+1 : 5*i+5+nsamples+1]
                     for i in range(len(rest[nsamples+1:])/5)] # list of [start,end,cds,strand,phase]
            for es,ee,cds,strand,phase in annot:
                if strand == 1:
                    shift = (pos - (es + phase)) % 3
                    codon_start = pos - shift
                elif strand == -1:
                    shift = (ee - phase - pos) % 3
                    codon_start = pos + shift - 2
                ref_codon = assembly.fasta_from_regions({chr: [[codon_start,codon_start+3]]}, out={},
                                                        path_to_ref=genomeRef.get(chr))[0][chr][0]
                info = [chr, pos, refbase, list(rest[1:1+nsamples]), cds, strand, ref_codon, shift]
                # Either the codon is the same as the previous one on this strand, or it will never be.
                # Only if one codon is passed, can write its snps to a file.
                if codon_start == last_start[strand]:
                    _buffer[strand].append(info)
                else:
                    _write_buffer(_buffer[strand],outex)
                    _buffer[strand] = [info]
                    last_start[strand] = codon_start
<<<<<<< HEAD
        for strand in [1,-1]: _write_buffer(buffer[strand],outex)
=======
        for strand in [1,-1]:
            _write_buffer(_buffer[strand],outex)
>>>>>>> ba435212
    outex.close()
    return (outall, outexons)


def create_tracks(ex, filename, sample_names, assembly):
    with open(filename,'rb') as f:
        infields = f.readline().split()
    intrack = track(filename, format='text', fields=infields, chrmeta=assembly.chrmeta)
    def _add_start(stream):
        for x in stream:
            end_idx = stream.fields.index('end')
            end = int(x[end_idx])
            yield x[:end_idx]+(end-1,)+x[end_idx:]
    for sample_name in sample_names:
        instream = intrack.read(fields=['chromosome','position','reference',sample_name])
        instream.next() # skip header
        instream = concat_fields(instream,['reference',sample_name],'snp',separator=' -> ')
        instream.fields = ['chr','end','snp']
        instream = FeatureStream(_add_start(instream), fields=['chr','start','end','snp'])
        # BED track
        out = unique_filename_in()+'.bed'
        outtrack = track(out, format='bed', fields=['chr','start','end','snp'], chrmeta=assembly.chrmeta)
        outtrack.write(instream)
        description = set_file_descr("allSNP_track_"+sample_name+".bed" ,type='bed',step='SNPs')
        ex.add(out, description=description)
        # SQL track
        convert(out,out+'.sql')
        description = set_file_descr("allSNP_track_"+sample_name+".sql" ,type='sql',step='SNPs')
        ex.add(out+'.sql', description=description)


def posAllUniqSNP(PileupDict):
    """
    Retrieve the results from samtools pileup and store them into a couple of the type
    ({3021: 'A'}, (minCoverage, minSNP))

    :param PileupDict: (dict) dictionary of the form {filename: bein.Future}
    """
    d={}
    for filename,pair in PileupDict.iteritems():
        parameters = pair[0].wait() #file p is created and samtools pileup returns its own parameters
        minCoverage = parameters[0]
        minSNP = parameters[1]
        with open(filename,'rb') as f:
            for l in f:
                data = l.split("\t")
                cpt = data[8].count(".") + data[8].count(",")
                if cpt*100 < int(data[7]) * int(minCoverage) and int(data[7]) >= 8:
                    d[int(data[1])] = data[2].upper()
    return (d,parameters)
<|MERGE_RESOLUTION|>--- conflicted
+++ resolved
@@ -218,11 +218,7 @@
         if strand < 0:
             ref_codon = _revcomp(ref_codon)
             new_codon = [[_revcomp(s) for s in c] for c in new_codon]
-<<<<<<< HEAD
         for chr,pos,refbase,variants,cds,strand,ref_codon,shift in buffer:
-=======
-        for chr,pos,refbase,variants,cds,strand,refcodon,shift in _buffer:
->>>>>>> ba435212
             result = [chr, pos+1, refbase] + list(variants) + [cds, strand] \
                      + [_translate[ref_codon]] \
                      + [','.join([_translate[s] for s in c]) for c in new_codon]
@@ -282,12 +278,8 @@
                     _write_buffer(_buffer[strand],outex)
                     _buffer[strand] = [info]
                     last_start[strand] = codon_start
-<<<<<<< HEAD
-        for strand in [1,-1]: _write_buffer(buffer[strand],outex)
-=======
         for strand in [1,-1]:
             _write_buffer(_buffer[strand],outex)
->>>>>>> ba435212
     outex.close()
     return (outall, outexons)
 
