--- conflicted
+++ resolved
@@ -246,10 +246,6 @@
     def setUp(self):
         pass
 
-<<<<<<< HEAD
-    #@unittest.skip("")
-=======
->>>>>>> f15d3555
     def test_concatenate(self):
         s1 = [('chr',1,3,0.2,'n'), ('chr',5,9,0.5,'n'), ('chr',11,15,1.2,'n')]
         s2 = [('chr',1,4,0.6,'m'), ('chr',8,11,0.4,'m'), ('chr',11,12,0.1,'m')]
